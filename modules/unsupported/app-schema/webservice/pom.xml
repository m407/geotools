<?xml version="1.0" encoding="UTF-8"?>
<project xmlns="http://maven.apache.org/POM/4.0.0" xmlns:xsi="http://www.w3.org/2001/XMLSchema-instance"
    xsi:schemaLocation="http://maven.apache.org/POM/4.0.0 http://maven.apache.org/maven-v4_0_0.xsd">

    <modelVersion>4.0.0</modelVersion>

    <parent>
        <groupId>org.geotools</groupId>
        <artifactId>app-schema-unsupported</artifactId>
<<<<<<< HEAD
        <version>8.0</version>
=======
        <version>8.1</version>
>>>>>>> 52d4d7e5
    </parent>

    <groupId>org.geotools</groupId>
    <artifactId>gt-webservice</artifactId>
    <name>Web Service DataAccess</name>

    <scm>
        <connection>scm:svn:http://svn.osgeo.org/geotools/trunk/modules/unsupported/app-schema/webservice</connection>
        <url>http://svn.osgeo.org/geotools/trunk/modules/unsupported/app-schema/webservice</url>
    </scm>

    <description>
        DataAccess to create complex feature types defined in a GML application schema,
        providing access to data obtained from a generic web service.
    </description>

    <developers>
        <developer>
            <name>Rini Angreani</name>
            <id>ang05a</id>
            <email>Rini.Angreani@csiro.au</email>
            <organization>CSIRO Earth Science and Resource Engineering</organization>
            <roles>
                <role>Module Maintainer</role>
                <role>Java Developer</role>
            </roles>
            <timezone>8</timezone>
        </developer>
    </developers>

    <dependencies>
        <dependency>
            <groupId>org.geotools</groupId>
            <artifactId>gt-data</artifactId>
            <version>${project.version}</version>
        </dependency>
        <dependency>
            <groupId>org.geotools</groupId>
            <artifactId>gt-referencing</artifactId>
            <version>${project.version}</version>
        </dependency>
        <dependency>
            <groupId>org.geotools</groupId>
            <artifactId>gt-sample-data</artifactId>
            <version>${project.version}</version>
            <scope>test</scope>
        </dependency>
        <dependency>
            <groupId>org.geotools.xsd</groupId>
            <artifactId>gt-xsd-wfs</artifactId>
            <version>${project.version}</version>
        </dependency>
        <dependency>
            <groupId>org.geotools.ogc</groupId>
            <artifactId>net.opengis.wfs</artifactId>
            <version>${project.version}</version>
            <exclusions>
                <exclusion>
                    <groupId>org.geotools</groupId>
                    <artifactId>gt2-api</artifactId>
                </exclusion>
            </exclusions>
        </dependency>
        <dependency>
            <groupId>xpp3</groupId>
            <artifactId>xpp3</artifactId>
        </dependency>
        <dependency>
            <groupId>org.geotools</groupId>
            <artifactId>gt-epsg-hsql</artifactId>
            <version>${project.version}</version>
            <scope>test</scope>
        </dependency>
        <dependency>
            <groupId>commons-httpclient</groupId>
            <artifactId>commons-httpclient</artifactId>
        </dependency>
        <dependency>
            <groupId>org.freemarker</groupId>
            <artifactId>freemarker</artifactId>
            <version>2.3.13</version>
        </dependency>
        <dependency>
            <groupId>org.geotools</groupId>
            <artifactId>gt-app-schema</artifactId>
            <version>${project.version}</version>
        </dependency>
        <dependency>
            <groupId>org.geotools</groupId>
            <artifactId>gt-app-schema</artifactId>
            <version>${project.version}</version>
            <classifier>tests</classifier>
            <scope>test</scope>
        </dependency>
        <dependency>
            <groupId>org.geotools.schemas</groupId>
            <artifactId>geosciml-2.0</artifactId>
            <version>2.0.2-4</version>
            <scope>test</scope>
        </dependency>
    </dependencies>

    <build>
        <plugins>
            <plugin>
                <groupId>org.apache.maven.plugins</groupId>
                <artifactId>maven-jar-plugin</artifactId>
                <executions>
                    <execution>
                        <phase>package</phase>
                        <goals>
                            <goal>test-jar</goal>
                        </goals>
                    </execution>
                </executions>
            </plugin>
        </plugins>
        <testResources>
            <testResource>
                <directory>src/test/resources</directory>
                <includes>
                    <include>**/*.properties</include>
                    <include>**/*.xml</include>
                    <include>**/*.xsd</include>
                    <include>**/*.ftl</include>
                    <include>**/META-INF/**</include>
                </includes>
            </testResource>
        </testResources>
    </build>

</project><|MERGE_RESOLUTION|>--- conflicted
+++ resolved
@@ -7,11 +7,7 @@
     <parent>
         <groupId>org.geotools</groupId>
         <artifactId>app-schema-unsupported</artifactId>
-<<<<<<< HEAD
-        <version>8.0</version>
-=======
         <version>8.1</version>
->>>>>>> 52d4d7e5
     </parent>
 
     <groupId>org.geotools</groupId>

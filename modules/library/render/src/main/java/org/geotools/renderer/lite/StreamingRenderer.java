--- conflicted
+++ resolved
@@ -1942,11 +1942,7 @@
                 Query styleQuery = getStyleQuery(featureSource, schema,
                         uniform, mapArea, destinationCrs, sourceCrs, screenSize,
                         geometryAttribute, at);
-<<<<<<< HEAD
-                FeatureCollection<?,?> rawFeatures;
-=======
                 Query definitionQuery = getDefinitionQuery(currLayer, featureSource, sourceCrs);
->>>>>>> 6e864755
                 if(transform != null) {
                     // prepare the stage for the raster transformations
                     GridEnvelope2D ge = new GridEnvelope2D(screenSize);
